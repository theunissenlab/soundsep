import json
import glob
import os
import re
import requests

import numpy as np
import soundfile


class AudioSliceInterface(object):
    """Abstract base class for data access"""

    def time_slice(self, t_start, t_stop):
        if t_start < 0.0:
            raise ValueError("t_start ({:.2f}) cannot be < 0".format(t_start))
        if t_stop > len(self) / self.sampling_rate:
            raise ValueError("t_stop ({:.2f}) cannot be > {:.2f} "
                "(the length of the file)".format(t_stop, int(len(self) / self.sampling_rate)))
        data = self._time_slice(t_start, t_stop)
        t_arr = np.arange(len(data)) / self.sampling_rate
        return t_arr, data

    @property
    def t_max(self):
        return self._frames / self.sampling_rate

    def _time_slice(self, t_start, t_stop):
        raise NotImplementedError

    def __len__(self):
        raise NotImplementedError

    @property
    def t_max(self):
        return self._frames / self.sampling_rate


class NumpyDataInterface(AudioSliceInterface):
    """Read amplitude data from a numpy array
    """
    def __init__(self, data, sampling_rate):
        self._data = data
        self.sampling_rate = sampling_rate
        self.n_channels = self._data.shape[1]
        self._frames = self._data.shape[0]

    def __len__(self):
        return self._data.shape[0]

    def _time_slice(self, t_start, t_stop):
        idx1 = int(np.round(t_start * self.sampling_rate))
        idx2 = int(np.round(t_stop * self.sampling_rate))
        return self._data[idx1:idx2]


class LazyWavInterface(AudioSliceInterface):
    """Read amplitude data directly from a .wav file

    Reads the data into memory only when requested (lazy loading)

    Files used must be of specific format - if there are errors
    in loading or reading data, try re-saving the wav file using
    scipy.io.wavfile.write, and use the np.int16 dtype.
    """
    def __init__(self, filename, dtype=np.float64):
        self._dtype = dtype
        self._filename = filename
        with soundfile.SoundFile(filename) as f:
            self.sampling_rate = f.samplerate
            self._frames = f.frames
            self.n_channels = f.channels

    def __len__(self):
        return self._frames

    def _time_slice(self, t_start, t_stop):
        offset = int(np.round(t_start * self.sampling_rate))
        duration = int(np.round((t_stop - t_start) * self.sampling_rate))

        data, _ = soundfile.read(self._filename, duration, offset, dtype=self._dtype)

        if data.ndim == 1:
            data = data[:, None]

        return data


class LazyMultiWavInterface(LazyWavInterface):
    """Read amplitude data directly from multiple wav files (1 per channel)

    Reads the data into memory only when requested

    Files must only have one channel each (enforced at read time), all
    have the same sampling rate, and all have the same length.

    Files used must be of specific format - if there are errors
    in loading or reading data, try re-saving the wav file using
    scipy.io.wavfile.write, and use the np.int16 dtype.
    """

    @classmethod
    def create_from_directory(cls, from_directory, force_equal_length=False):
        """Convenience function to create a LazyMultiWavInterface from a
        directory containing wav files named ch0.wav, ch1.wav, ch2.wav, etc.
        """
        if not os.path.isdir(from_directory):
            raise ValueError("from_directory must be an existing directory")
        regexp = r"([0-9]+)"
        filenames = glob.glob(os.path.join(from_directory, "ch[0-9]*.wav"))
        if not len(filenames):
            raise ValueError("No filenames matching ch[0-9]*.wav were found "
                    "at {}".format(from_directory))
        filenames = sorted(filenames, key=lambda x: int(re.search(regexp, x).groups()[0]))

        return cls(filenames, force_equal_length=force_equal_length)

    def __init__(self, filenames, dtype=np.float64, force_equal_length=False):
        """

        Parameters
        ==========
        filenames:
            list of strings with file paths to wav files
        dtype: (default: np.float64)
            datatype contained in wav files
        force_equal_length: (default: False)
            if the wav files are not of the same length, will determine
            an offset (in # of samples) for each channel so that they
            match the shortest file's duration
        """
        self._dtype = dtype
        self._filenames = filenames
        self.sampling_rate = None
        self._frames = None
        self.n_channels = len(filenames)

        _channel_durations = []
        for file_idx, filename in enumerate(filenames):
            with soundfile.SoundFile(filename) as f:
                if self.sampling_rate is None:
                    self.sampling_rate = f.samplerate

                if self._frames is None:
                    self._frames = f.frames

                _channel_durations.append(f.frames)

                if self.sampling_rate != f.samplerate:
                    raise Exception("All .wav files must have the same sample rate\n"
                        "{}: {} but {}: {}".format(
                            filenames[0],
                            self.sampling_rate,
                            filename,
                            f.samplerate
                        )
                    )

                if not force_equal_length and self._frames != f.frames:
                    raise Exception("All .wav files must have the same length\n"
                        "if force_equal_length is not set to True \n"
                        "{}: {} but {}: {}".format(
                            filenames[0],
                            self._frames,
                            filename,
                            f.frames
                        )
                    )

        if force_equal_length:
            min_frames = np.min(_channel_durations)
            self._offsets = [frames - min_frames for frames in _channel_durations]
            self._frames = min_frames
        else:
            self._offsets = [0 for _ in self._channel_durations]

    def _time_slice(self, t_start, t_stop):
        offset = int(np.round(t_start * self.sampling_rate))
        duration = int(np.round((t_stop - t_start) * self.sampling_rate))

        data = np.zeros((duration, self.n_channels))

        for ch, filename in enumerate(self._filenames):
            ch_data, _ = soundfile.read(
                filename,
                duration,
                offset + self._offsets[ch],
                dtype=self._dtype)

            if ch_data.ndim == 1:
                ch_data = ch_data[:, None]

            if ch_data.shape[1] > 1:
                raise Exception("Cannot use .wav file with more than 1 channel\n"
                    "{} has {} channels.".format(filename, ch_data.shape[1]))

            data[:, ch] = ch_data[:, 0]

        return data


<<<<<<< HEAD
=======
class SongephysWebInterface(AudioSliceInterface):
    """Synchronous requests to server for audio data"""
    def __init__(self, url):
        self._url = url
        response = requests.get(self._url)
        result = json.loads(response.text)
        self._frames = result["frames"]
        self.n_channels = result["n_channels"]
        self.sampling_rate = result["sampling_rate"]
        self._caches = []

    def _read_cache(self, t_start, t_stop):
        for cache_range, cached in self._caches:
            if (t_start, t_stop) == cache_range:
                result = cached
                break
        else:
            try:
                response = requests.get(self._form_url(t_start, t_stop))
            except requests.exceptions.ConnectionError:
                raise Exception("Could not connect to server")
            else:
                result = json.loads(response.text)

        self._caches = self._caches[-4:]
        self._caches.append(((t_start, t_stop), result))

        return result

    def __len__(self):
        return self._frames

    def _form_url(self, t_start, t_stop):
        return self._url + "/{}/{}".format(t_start, t_stop)

    def _time_slice(self, t_start, t_stop):
        result = self._read_cache(t_start, t_stop)
        return np.array(result["sig"]).astype(np.float) / 10**result["exp"]


'''
>>>>>>> 39df9977
class LazySignalInterface(AudioSliceInterface):
    """Placeholder for reading from custom lazy loading object
    """
    def __init__(self, lazy_path):
        self._path = lazy_path
        self._lazy_object = np.load(self._path, allow_pickle=True)[()]
        self.sampling_rate = self._lazy_object._signals["mic"][0].sampling_rate
        self._frames = int(self._lazy_object.max_time() * self.sampling_rate)
        self.n_channels = self._lazy_object._signals["mic"][0].M

    def _time_slice(self, t_start, t_stop):
        result = self._lazy_object.time_slice(t_start, t_stop, signal="mic")
        return result.data<|MERGE_RESOLUTION|>--- conflicted
+++ resolved
@@ -199,8 +199,6 @@
         return data
 
 
-<<<<<<< HEAD
-=======
 class SongephysWebInterface(AudioSliceInterface):
     """Synchronous requests to server for audio data"""
     def __init__(self, url):
@@ -241,8 +239,6 @@
         return np.array(result["sig"]).astype(np.float) / 10**result["exp"]
 
 
-'''
->>>>>>> 39df9977
 class LazySignalInterface(AudioSliceInterface):
     """Placeholder for reading from custom lazy loading object
     """
